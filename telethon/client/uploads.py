--- conflicted
+++ resolved
@@ -354,28 +354,17 @@
         # we may want to send grouped.
         if utils.is_list_like(file):
             sent_count = 0
-<<<<<<< HEAD
             used_callback = (
                 (lambda s, t: progress_callback(sent_count + s, len(file)))
                 if progress_callback
                 else None
             )
             captions = caption if utils.is_list_like(caption) else [caption]
-=======
-            used_callback = None if not progress_callback else (
-                lambda s, t: progress_callback(sent_count + s, len(file))
-            )
-
-            if utils.is_list_like(caption):
-                captions = caption
-            else:
-                captions = [caption]
-
->>>>>>> 5b113573
             result = []
             while file:
                 result += await self._send_album(
                     entity, file[:10], caption=captions[:10],
+                    progress_callback=used_callback, reply_to=reply_to,
                     progress_callback=used_callback, reply_to=reply_to,
                     parse_mode=parse_mode, silent=silent, schedule=schedule,
                     supports_streaming=supports_streaming, clear_draft=clear_draft,
@@ -383,6 +372,7 @@
                 )
                 file = file[10:]
                 captions = captions[10:]
+                sent_count += 10
                 sent_count += 10
 
             return result
@@ -442,7 +432,6 @@
 
         reply_to = utils.get_message_id(reply_to)
 
-<<<<<<< HEAD
         used_callback = (
             (
                 lambda s, t: progress_callback(
@@ -451,15 +440,11 @@
             )
             if progress_callback
             else None
-=======
-        used_callback = None if not progress_callback else (
-            # use an integer when sent matches total, to easily determine a file has been fully sent
-            lambda s, t: progress_callback(sent_count + 1 if s == t else sent_count + s / t, len(files))
->>>>>>> 5b113573
         )
 
         # Need to upload the media first, but only if they're not cached yet
         media = []
+        for sent_count, file in enumerate(files):
         for sent_count, file in enumerate(files):
             # Albums want :tl:`InputMedia` which, in theory, includes
             # :tl:`InputMediaUploadedPhoto`. However using that will
@@ -467,6 +452,8 @@
             # it as media and then convert that to :tl:`InputMediaPhoto`.
             fh, fm, _ = await self._file_to_media(
                 file, supports_streaming=supports_streaming,
+                force_document=force_document, ttl=ttl,
+                progress_callback=used_callback)
                 force_document=force_document, ttl=ttl,
                 progress_callback=used_callback)
             if isinstance(fm, (types.InputMediaUploadedPhoto, types.InputMediaPhotoExternal)):
@@ -565,6 +552,13 @@
             progress_callback (`callable`, optional):
                 A callback function accepting two parameters:
                 ``(sent bytes, total)``.
+
+                When sending an album, the callback will receive a number
+                between 0 and the amount of files as the "sent" parameter,
+                and the amount of files as the "total". Note that the first
+                parameter will be a floating point number to indicate progress
+                within a file (e.g. ``2.5`` means it has sent 50% of the third
+                file, because it's between 2 and 3).
 
                 When sending an album, the callback will receive a number
                 between 0 and the amount of files as the "sent" parameter,
