--- conflicted
+++ resolved
@@ -77,6 +77,7 @@
             result.paste(image, mask=image.split()[alpha_index])
 
         buffer = io.BytesIO()
+        result.save(buffer, 'JPEG', progressive=True, **kwargs)
         result.save(buffer, 'JPEG', progressive=True, **kwargs)
         buffer.seek(0)
         return buffer
@@ -119,6 +120,7 @@
             comment_to: 'typing.Union[int, types.Message]' = None,
             ttl: int = None,
             nosound_video: bool = None,
+            nosound_video: bool = None,
             **kwargs) -> 'types.Message':
         """
         Sends message with the given file to the specified entity.
@@ -287,6 +289,15 @@
 
                 Not all types of media can be used with this parameter, such
                 as text documents, which will fail with ``TtlMediaInvalidError``.
+
+            nosound_video (`bool`, optional):
+                Only applicable when sending a video file without an audio
+                track. If set to ``True``, the video will be displayed in
+                Telegram as a video. If set to ``False``, Telegram will attempt
+                to display the video as an animated gif. (It may still display
+                as a video due to other factors.) The value is ignored if set
+                on non-video files. This is set to ``True`` for albums, as gifs
+                cannot be sent in albums.
 
             nosound_video (`bool`, optional):
                 Only applicable when sending a video file without an audio
@@ -400,10 +411,7 @@
             voice_note=voice_note, video_note=video_note,
             supports_streaming=supports_streaming, ttl=ttl,
             nosound_video=nosound_video,
-<<<<<<< HEAD
             spoiler=spoiler
-=======
->>>>>>> 6a7a981b
         )
 
         # e.g. invalid cast from :tl:`MessageMediaWebPage`
@@ -460,11 +468,13 @@
         for sent_count, file in enumerate(files):
             # Albums want :tl:`InputMedia` which, in theory, includes
             # :tl:`InputMediaUploadedPhoto`. However, using that will
+            # :tl:`InputMediaUploadedPhoto`. However, using that will
             # make it `raise MediaInvalidError`, so we need to upload
             # it as media and then convert that to :tl:`InputMediaPhoto`.
             fh, fm, _ = await self._file_to_media(
                 file, supports_streaming=supports_streaming,
                 force_document=force_document, ttl=ttl,
+                progress_callback=used_callback, nosound_video=True)
                 progress_callback=used_callback, nosound_video=True)
             if isinstance(fm, (types.InputMediaUploadedPhoto, types.InputMediaPhotoExternal)):
                 r = await self(functions.messages.UploadMediaRequest(
@@ -697,11 +707,7 @@
             progress_callback=None, attributes=None, thumb=None,
             allow_cache=True, voice_note=False, video_note=False,
             supports_streaming=False, mime_type=None, as_image=None,
-<<<<<<< HEAD
             ttl=None, nosound_video=None, spoiler=False):
-=======
-            ttl=None, nosound_video=None):
->>>>>>> 6a7a981b
         if not file:
             return None, None, None
 
@@ -787,6 +793,7 @@
             # setting `nosound_video` to `True` doesn't affect videos with sound
             # instead it prevents sending silent videos as GIFs
             nosound_video = nosound_video if mime_type.split("/")[0] == 'video' else None
+            nosound_video = nosound_video if mime_type.split("/")[0] == 'video' else None
 
             media = types.InputMediaUploadedDocument(
                 file=file_handle,
