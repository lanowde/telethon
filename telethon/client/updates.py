import asyncio
import inspect
import itertools
import random
import sys
import time
import traceback
import typing
import logging
import warnings
from collections import deque

from .. import events, utils, errors
from ..events.common import EventBuilder, EventCommon
from ..tl import types, functions
from .._updates import GapError, PrematureEndReason
from ..helpers import get_running_loop
from ..version import __version__


if typing.TYPE_CHECKING:
    from .telegramclient import TelegramClient


Callback = typing.Callable[[typing.Any], typing.Any]

class UpdateMethods:

    # region Public methods

    async def _run_until_disconnected(self: 'TelegramClient'):
        try:
            # Make a high-level request to notify that we want updates
            await self(functions.updates.GetStateRequest())
            result = await self.disconnected
            if self._updates_error is not None:
                raise self._updates_error
            return result
        except KeyboardInterrupt:
            pass
        finally:
            await self.disconnect()

    async def set_receive_updates(self: 'TelegramClient', receive_updates):
        """
        Change the value of `receive_updates`.

        This is an `async` method, because in order for Telegram to start
        sending updates again, a request must be made.
        """
        self._no_updates = not receive_updates
        if receive_updates:
            await self(functions.updates.GetStateRequest())

    def run_until_disconnected(self: 'TelegramClient'):
        """
        Runs the event loop until the library is disconnected.

        It also notifies Telegram that we want to receive updates
        as described in https://core.telegram.org/api/updates.
        If an unexpected error occurs during update handling,
        the client will disconnect and said error will be raised.

        Manual disconnections can be made by calling `disconnect()
        <telethon.client.telegrambaseclient.TelegramBaseClient.disconnect>`
        or sending a ``KeyboardInterrupt`` (e.g. by pressing ``Ctrl+C`` on
        the console window running the script).

        If a disconnection error occurs (i.e. the library fails to reconnect
        automatically), said error will be raised through here, so you have a
        chance to ``except`` it on your own code.

        If the loop is already running, this method returns a coroutine
        that you should await on your own code.

        .. note::

            If you want to handle ``KeyboardInterrupt`` in your code,
            simply run the event loop in your code too in any way, such as
            ``loop.run_forever()`` or ``await client.disconnected`` (e.g.
            ``loop.run_until_complete(client.disconnected)``).

        Example
            .. code-block:: python

                # Blocks the current task here until a disconnection occurs.
                #
                # You will still receive updates, since this prevents the
                # script from exiting.
                await client.run_until_disconnected()
        """
        if self.loop.is_running():
            return self._run_until_disconnected()
        try:
            return self.loop.run_until_complete(self._run_until_disconnected())
        except KeyboardInterrupt:
            pass
        finally:
            # No loop.run_until_complete; it's already syncified
            self.disconnect()

    def on(self: 'TelegramClient', event: EventBuilder):
        """
        Decorator used to `add_event_handler` more conveniently.


        Arguments
            event (`_EventBuilder` | `type`):
                The event builder class or instance to be used,
                for instance ``events.NewMessage``.

        Example
            .. code-block:: python

                from telethon import TelegramClient, events
                client = TelegramClient(...)

                # Here we use client.on
                @client.on(events.NewMessage)
                async def handler(event):
                    ...
        """
        def decorator(f):
            self.add_event_handler(f, event)
            return f

        return decorator

    def add_event_handler(
            self: 'TelegramClient',
            callback: Callback,
            event: EventBuilder = None):
        """
        Registers a new event handler callback.

        The callback will be called when the specified event occurs.

        Arguments
            callback (`callable`):
                The callable function accepting one parameter to be used.

                Note that if you have used `telethon.events.register` in
                the callback, ``event`` will be ignored, and instead the
                events you previously registered will be used.

            event (`_EventBuilder` | `type`, optional):
                The event builder class or instance to be used,
                for instance ``events.NewMessage``.

                If left unspecified, `telethon.events.raw.Raw` (the
                :tl:`Update` objects with no further processing) will
                be passed instead.

        Example
            .. code-block:: python

                from telethon import TelegramClient, events
                client = TelegramClient(...)

                async def handler(event):
                    ...

                client.add_event_handler(handler, events.NewMessage)
        """
        builders = events._get_handlers(callback)
        if builders is not None:
            for event in builders:
                self._event_builders.append((event, callback))
            return

        if isinstance(event, type):
            event = event()
        elif not event:
            event = events.Raw()

        self._event_builders.append((event, callback))

    def remove_event_handler(
            self: 'TelegramClient',
            callback: Callback,
            event: EventBuilder = None) -> int:
        """
        Inverse operation of `add_event_handler()`.

        If no event is given, all events for this callback are removed.
        Returns how many callbacks were removed.

        Example
            .. code-block:: python

                @client.on(events.Raw)
                @client.on(events.NewMessage)
                async def handler(event):
                    ...

                # Removes only the "Raw" handling
                # "handler" will still receive "events.NewMessage"
                client.remove_event_handler(handler, events.Raw)

                # "handler" will stop receiving anything
                client.remove_event_handler(handler)
        """
        found = 0
        if event and not isinstance(event, type):
            event = type(event)

        i = len(self._event_builders)
        while i:
            i -= 1
            ev, cb = self._event_builders[i]
            if cb == callback and (not event or isinstance(ev, event)):
                del self._event_builders[i]
                found += 1

        return found

    def list_event_handlers(self: 'TelegramClient')\
            -> 'typing.Sequence[typing.Tuple[Callback, EventBuilder]]':
        """
        Lists all registered event handlers.

        Returns
            A list of pairs consisting of ``(callback, event)``.

        Example
            .. code-block:: python

                @client.on(events.NewMessage(pattern='hello'))
                async def on_greeting(event):
                    '''Greets someone'''
                    await event.reply('Hi')

                for callback, event in client.list_event_handlers():
                    print(id(callback), type(event))
        """
        return [(callback, event) for event, callback in self._event_builders]

    async def catch_up(self: 'TelegramClient'):
        """
        "Catches up" on the missed updates while the client was offline.
        You should call this method after registering the event handlers
        so that the updates it loads can by processed by your script.

        This can also be used to forcibly fetch new updates if there are any.

        Example
            .. code-block:: python

                await client.catch_up()
        """
        await self._updates_queue.put(types.UpdatesTooLong())

    # endregion

    # region Private methods

    async def _update_loop(self: 'TelegramClient'):
        # If the MessageBox is not empty, the account had to be logged-in to fill in its state.
        # This flag is used to propagate the "you got logged-out" error up (but getting logged-out
        # can only happen if it was once logged-in).
        was_once_logged_in = self._authorized is True or not self._message_box.is_empty()

        self._updates_error = None
        try:
            if self._catch_up:
                # User wants to catch up as soon as the client is up and running,
                # so this is the best place to do it.
                await self.catch_up()

            updates_to_dispatch = deque()

            while self.is_connected():
                if updates_to_dispatch:
                    if self._sequential_updates:
                        await self._dispatch_update(updates_to_dispatch.popleft())
                    else:
                        while updates_to_dispatch:
                            # TODO if _dispatch_update fails for whatever reason, it's not logged! this should be fixed
                            task = self.loop.create_task(self._dispatch_update(updates_to_dispatch.popleft()))
                            self._event_handler_tasks.add(task)
                            task.add_done_callback(self._event_handler_tasks.discard)

                    continue

<<<<<<< HEAD
                if get_diff := self._message_box.get_difference():
=======
                if len(self._mb_entity_cache) >= self._entity_cache_limit:
                    self._log[__name__].info(
                        'In-memory entity cache limit reached (%s/%s), flushing to session',
                        len(self._mb_entity_cache),
                        self._entity_cache_limit
                    )
                    self._save_states_and_entities()
                    self._mb_entity_cache.retain(lambda id: id == self._mb_entity_cache.self_id or id in self._message_box.map)
                    if len(self._mb_entity_cache) >= self._entity_cache_limit:
                        warnings.warn('in-memory entities exceed entity_cache_limit after flushing; consider setting a larger limit')

                    self._log[__name__].info(
                        'In-memory entity cache at %s/%s after flushing to session',
                        len(self._mb_entity_cache),
                        self._entity_cache_limit
                    )


                get_diff = self._message_box.get_difference()
                if get_diff:
>>>>>>> 5b113573
                    self._log[__name__].debug('Getting difference for account updates')
                    try:
                        diff = await self(get_diff)
                    except (errors.ServerError, errors.TimeoutError, ValueError) as e:
                        # Telegram is having issues
                        self._log[__name__].info('Cannot get difference since Telegram is having issues: %s', type(e).__name__)
                        self._message_box.end_difference()
                        continue
                    except (errors.UnauthorizedError, errors.AuthKeyError) as e:
                        # Not logged in or broken authorization key, can't get difference
                        self._log[__name__].info('Cannot get difference since the account is not logged in: %s', type(e).__name__)
                        self._message_box.end_difference()
                        if was_once_logged_in:
                            self._updates_error = e
                            await self.disconnect()
                            break
                        continue
                    except OSError as e:
                        # Network is likely down, but it's unclear for how long.
                        # If disconnect is called this task will be cancelled along with the sleep.
                        # If disconnect is not called, getting difference should be retried after a few seconds.
                        self._log[__name__].info('Cannot get difference since the network is down: %s: %s', type(e).__name__, e)
                        await asyncio.sleep(5)
                        continue
                    updates, users, chats = self._message_box.apply_difference(diff, self._mb_entity_cache)
                    if updates:
                        self._log[__name__].info('Got difference for account updates')

                    updates_to_dispatch.extend(self._preprocess_updates(updates, users, chats))
                    continue

                if get_diff := self._message_box.get_channel_difference(
                    self._mb_entity_cache
                ):
                    self._log[__name__].debug('Getting difference for channel %s updates', get_diff.channel.channel_id)
                    try:
                        diff = await self(get_diff)
                    except (errors.UnauthorizedError, errors.AuthKeyError) as e:
                        # Not logged in or broken authorization key, can't get difference
                        self._log[__name__].warning(
                            'Cannot get difference for channel %s since the account is not logged in: %s',
                            get_diff.channel.channel_id, type(e).__name__
                        )
                        self._message_box.end_channel_difference(
                            get_diff,
                            PrematureEndReason.TEMPORARY_SERVER_ISSUES,
                            self._mb_entity_cache
                        )
                        if was_once_logged_in:
                            self._updates_error = e
                            await self.disconnect()
                            break
                        continue
                    except (
                        errors.PersistentTimestampOutdatedError,
                        errors.PersistentTimestampInvalidError,
                        errors.ServerError,
                        errors.TimeoutError,
                        ValueError
                    ) as e:
                        # According to Telegram's docs:
                        # "Channel internal replication issues, try again later (treat this like an RPC_CALL_FAIL)."
                        # We can treat this as "empty difference" and not update the local pts.
                        # Then this same call will be retried when another gap is detected or timeout expires.
                        #
                        # Another option would be to literally treat this like an RPC_CALL_FAIL and retry after a few
                        # seconds, but if Telegram is having issues it's probably best to wait for it to send another
                        # update (hinting it may be okay now) and retry then.
                        #
                        # This is a bit hacky because MessageBox doesn't really have a way to "not update" the pts.
                        # Instead we manually extract the previously-known pts and use that.
                        #
                        # For PersistentTimestampInvalidError:
                        # Somehow our pts is either too new or the server does not know about this.
                        # We treat this as PersistentTimestampOutdatedError for now.
                        # TODO investigate why/when this happens and if this is the proper solution
                        self._log[__name__].warning(
                            'Getting difference for channel updates %s caused %s;'
                            ' ending getting difference prematurely until server issues are resolved',
                            get_diff.channel.channel_id, type(e).__name__
                        )
                        self._message_box.end_channel_difference(
                            get_diff,
                            PrematureEndReason.TEMPORARY_SERVER_ISSUES,
                            self._mb_entity_cache
                        )
                        continue
                    except (errors.ChannelPrivateError, errors.ChannelInvalidError):
                        # Timeout triggered a get difference, but we have been banned in the channel since then.
                        # Because we can no longer fetch updates from this channel, we should stop keeping track
                        # of it entirely.
                        self._log[__name__].info(
                            'Account is now banned in %d so we can no longer fetch updates from it',
                            get_diff.channel.channel_id
                        )
                        self._message_box.end_channel_difference(
                            get_diff,
                            PrematureEndReason.BANNED,
                            self._mb_entity_cache
                        )
                        continue
                    except OSError as e:
                        self._log[__name__].info(
                            'Cannot get difference for channel %d since the network is down: %s: %s',
                            get_diff.channel.channel_id, type(e).__name__, e
                        )
                        await asyncio.sleep(5)
                        continue

                    updates, users, chats = self._message_box.apply_channel_difference(get_diff, diff, self._mb_entity_cache)
                    if updates:
                        self._log[__name__].info('Got difference for channel %d updates', get_diff.channel.channel_id)

                    updates_to_dispatch.extend(self._preprocess_updates(updates, users, chats))
                    continue

                deadline = self._message_box.check_deadlines()
                deadline_delay = deadline - get_running_loop().time()
                if deadline_delay <= 0:
                    continue

                # Don't bother sleeping and timing out if the delay is already 0 (pollutes the logs).
                try:
                    updates = await asyncio.wait_for(self._updates_queue.get(), deadline_delay)
                except asyncio.TimeoutError:
                    self._log[__name__].debug('Timeout waiting for updates expired')
                    continue
                processed = []
                try:
                    users, chats = self._message_box.process_updates(updates, self._mb_entity_cache, processed)
                except GapError:
                    continue  # get(_channel)_difference will start returning requests

                updates_to_dispatch.extend(self._preprocess_updates(processed, users, chats))
        except asyncio.CancelledError:
            pass
        except Exception as e:
            self._log[__name__].exception(f'Fatal error handling updates (this is a bug in Telethon v{__version__}, please report it)')
            self._updates_error = e
            await self.disconnect()

    def _preprocess_updates(self, updates, users, chats):
        self._mb_entity_cache.extend(users, chats)
        entities = {utils.get_peer_id(x): x
                    for x in itertools.chain(users, chats)}
        for u in updates:
            u._entities = entities
        return updates

    async def _keepalive_loop(self: 'TelegramClient'):
        # Pings' ID don't really need to be secure, just "random"
        rnd = lambda: random.randrange(-2**63, 2**63)
        while self.is_connected():
            try:
                await asyncio.wait_for(
                    self.disconnected, timeout=60
                )
                continue  # We actually just want to act upon timeout
            except asyncio.TimeoutError:
                pass
            except asyncio.CancelledError:
                return
            except Exception:
                continue  # Any disconnected exception should be ignored

            # Check if we have any exported senders to clean-up periodically
            await self._clean_exported_senders()

            # Don't bother sending pings until the low-level connection is
            # ready, otherwise a lot of pings will be batched to be sent upon
            # reconnect, when we really don't care about that.
            if not self._sender._transport_connected():
                continue

            # We also don't really care about their result.
            # Just send them periodically.
            try:
                self._sender._keepalive_ping(rnd())
            except (ConnectionError, asyncio.CancelledError):
                return

            # Entities and cached files are not saved when they are
            # inserted because this is a rather expensive operation
            # (default's sqlite3 takes ~0.1s to commit changes). Do
            # it every minute instead. No-op if there's nothing new.
            self._save_states_and_entities()

            self.session.save()

    async def _dispatch_update(self: 'TelegramClient', update):
        # TODO only used for AlbumHack, and MessageBox is not really designed for this
        others = None

        if not self._mb_entity_cache.self_id:
            # Some updates require our own ID, so we must make sure
            # that the event builder has offline access to it. Calling
            # `get_me()` will cache it under `self._mb_entity_cache`.
            #
            # It will return `None` if we haven't logged in yet which is
            # fine, we will just retry next time anyway.
            try:
                await self.get_me(input_peer=True)
            except OSError:
                pass  # might not have connection

        built = EventBuilderDict(self, update, others)
        for conv_set in self._conversations.values():
            for conv in conv_set:
                if ev := built[events.NewMessage]:
                    conv._on_new_message(ev)

                if ev := built[events.MessageEdited]:
                    conv._on_edit(ev)

                if ev := built[events.MessageRead]:
                    conv._on_read(ev)

                if conv._custom:
                    await conv._check_custom(built)

        for builder, callback in self._event_builders:
            event = built[type(builder)]
            if not event:
                continue

            if not builder.resolved:
                await builder.resolve(self)

            filter = builder.filter(event)
            if inspect.isawaitable(filter):
                filter = await filter
            if not filter:
                continue

            try:
                await callback(event)
            except errors.AlreadyInConversationError:
                name = getattr(callback, '__name__', repr(callback))
                self._log[__name__].debug(
                    'Event handler "%s" already has an open conversation, '
                    'ignoring new one', name)
            except events.StopPropagation:
                name = getattr(callback, '__name__', repr(callback))
                self._log[__name__].debug(
                    'Event handler "%s" stopped chain of propagation '
                    'for event %s.', name, type(event).__name__
                )
                break
            except Exception as e:
                if not isinstance(e, asyncio.CancelledError) or self.is_connected():
                    name = getattr(callback, '__name__', repr(callback))
                    self._log[__name__].exception('Unhandled exception on %s', name)

    async def _dispatch_event(self: 'TelegramClient', event):
        """
        Dispatches a single, out-of-order event. Used by `AlbumHack`.
        """
        # We're duplicating a most logic from `_dispatch_update`, but all in
        # the name of speed; we don't want to make it worse for all updates
        # just because albums may need it.
        for builder, callback in self._event_builders:
            if isinstance(builder, events.Raw):
                continue
            if not isinstance(event, builder.Event):
                continue

            if not builder.resolved:
                await builder.resolve(self)

            filter = builder.filter(event)
            if inspect.isawaitable(filter):
                filter = await filter
            if not filter:
                continue

            try:
                await callback(event)
            except errors.AlreadyInConversationError:
                name = getattr(callback, '__name__', repr(callback))
                self._log[__name__].debug(
                    'Event handler "%s" already has an open conversation, '
                    'ignoring new one', name)
            except events.StopPropagation:
                name = getattr(callback, '__name__', repr(callback))
                self._log[__name__].debug(
                    'Event handler "%s" stopped chain of propagation '
                    'for event %s.', name, type(event).__name__
                )
                break
            except Exception as e:
                if not isinstance(e, asyncio.CancelledError) or self.is_connected():
                    name = getattr(callback, '__name__', repr(callback))
                    self._log[__name__].exception('Unhandled exception on %s', name)

    async def _handle_auto_reconnect(self: 'TelegramClient'):
        # TODO Catch-up
        # For now we make a high-level request to let Telegram
        # know we are still interested in receiving more updates.
        try:
            await self.get_me()
        except Exception as e:
            self._log[__name__].warning('Error executing high-level request '
                                        'after reconnect: %s: %s', type(e), e)

        return

    # endregion


class EventBuilderDict:
    """
    Helper "dictionary" to return events from types and cache them.
    """
    def __init__(self, client: 'TelegramClient', update, others):
        self.client = client
        self.update = update
        self.others = others

    def __getitem__(self, builder):
        try:
            return self.__dict__[builder]
        except KeyError:
            event = self.__dict__[builder] = builder.build(
                self.update, self.others, self.client._self_id)

            if isinstance(event, EventCommon):
                event.original_update = self.update
                event._entities = self.update._entities
                event._set_client(self.client)
            elif event:
                event._client = self.client

            return event<|MERGE_RESOLUTION|>--- conflicted
+++ resolved
@@ -282,9 +282,6 @@
 
                     continue
 
-<<<<<<< HEAD
-                if get_diff := self._message_box.get_difference():
-=======
                 if len(self._mb_entity_cache) >= self._entity_cache_limit:
                     self._log[__name__].info(
                         'In-memory entity cache limit reached (%s/%s), flushing to session',
@@ -305,7 +302,6 @@
 
                 get_diff = self._message_box.get_difference()
                 if get_diff:
->>>>>>> 5b113573
                     self._log[__name__].debug('Getting difference for account updates')
                     try:
                         diff = await self(get_diff)
