import abc
import re
import asyncio
import collections
import logging
import platform
import time
import typing
import datetime

from .. import version, helpers, __name__ as __base_name__
from ..crypto import rsa
from ..extensions import markdown
from ..network import MTProtoSender, Connection, ConnectionTcpFull, TcpMTProxy
from ..sessions import Session, SQLiteSession, MemorySession
from ..tl import functions, types
from ..tl.alltlobjects import LAYER
from .._updates import MessageBox, EntityCache as MbEntityCache, SessionState, ChannelState, Entity, EntityType

DEFAULT_DC_ID = 2
DEFAULT_IPV4_IP = '149.154.167.51'
DEFAULT_IPV6_IP = '2001:67c:4e8:f002::a'
DEFAULT_PORT = 443

if typing.TYPE_CHECKING:
    from .telegramclient import TelegramClient

_base_log = logging.getLogger(__base_name__)


# In seconds, how long to wait before disconnecting a exported sender.
_DISCONNECT_EXPORTED_AFTER = 60


class _ExportState:
    def __init__(self):
        # ``n`` is the amount of borrows a given sender has;
        # once ``n`` reaches ``0``, disconnect the sender after a while.
        self._n = 0
        self._zero_ts = 0
        self._connected = False

    def add_borrow(self):
        self._n += 1
        self._connected = True

    def add_return(self):
        self._n -= 1
        assert self._n >= 0, 'returned sender more than it was borrowed'
        if self._n == 0:
            self._zero_ts = time.time()

    def should_disconnect(self):
        return (self._n == 0
                and self._connected
                and (time.time() - self._zero_ts) > _DISCONNECT_EXPORTED_AFTER)

    def need_connect(self):
        return not self._connected

    def mark_disconnected(self):
        assert self.should_disconnect(), 'marked as disconnected when it was borrowed'
        self._connected = False


# TODO How hard would it be to support both `trio` and `asyncio`?
class TelegramBaseClient(abc.ABC):
    """
    This is the abstract base class for the client. It defines some
    basic stuff like connecting, switching data center, etc, and
    leaves the `__call__` unimplemented.

    Arguments
        session (`str` | `telethon.sessions.abstract.Session`, `None`):
            The file name of the session file to be used if a string is
            given (it may be a full path), or the Session instance to be
            used otherwise. If it's `None`, the session will not be saved,
            and you should call :meth:`.log_out()` when you're done.

            Note that if you pass a string it will be a file in the current
            working directory, although you can also pass absolute paths.

            The session file contains enough information for you to login
            without re-sending the code, so if you have to enter the code
            more than once, maybe you're changing the working directory,
            renaming or removing the file, or using random names.

        api_id (`int` | `str`):
            The API ID you obtained from https://my.telegram.org.

        api_hash (`str`):
            The API hash you obtained from https://my.telegram.org.

        connection (`telethon.network.connection.common.Connection`, optional):
            The connection instance to be used when creating a new connection
            to the servers. It **must** be a type.

            Defaults to `telethon.network.connection.tcpfull.ConnectionTcpFull`.

        use_ipv6 (`bool`, optional):
            Whether to connect to the servers through IPv6 or not.
            By default this is `False` as IPv6 support is not
            too widespread yet.

        proxy (`tuple` | `list` | `dict`, optional):
            An iterable consisting of the proxy info. If `connection` is
            one of `MTProxy`, then it should contain MTProxy credentials:
            ``('hostname', port, 'secret')``. Otherwise, it's meant to store
            function parameters for PySocks, like ``(type, 'hostname', port)``.
            See https://github.com/Anorov/PySocks#usage-1 for more.

        local_addr (`str` | `tuple`, optional):
            Local host address (and port, optionally) used to bind the socket to locally.
            You only need to use this if you have multiple network cards and
            want to use a specific one.

        timeout (`int` | `float`, optional):
            The timeout in seconds to be used when connecting.
            This is **not** the timeout to be used when ``await``'ing for
            invoked requests, and you should use ``asyncio.wait`` or
            ``asyncio.wait_for`` for that.

        request_retries (`int` | `None`, optional):
            How many times a request should be retried. Request are retried
            when Telegram is having internal issues (due to either
            ``errors.ServerError`` or ``errors.RpcCallFailError``),
            when there is a ``errors.FloodWaitError`` less than
            `flood_sleep_threshold`, or when there's a migrate error.

            May take a negative or `None` value for infinite retries, but
            this is not recommended, since some requests can always trigger
            a call fail (such as searching for messages).

        connection_retries (`int` | `None`, optional):
            How many times the reconnection should retry, either on the
            initial connection or when Telegram disconnects us. May be
            set to a negative or `None` value for infinite retries, but
            this is not recommended, since the program can get stuck in an
            infinite loop.

        retry_delay (`int` | `float`, optional):
            The delay in seconds to sleep between automatic reconnections.

        auto_reconnect (`bool`, optional):
            Whether reconnection should be retried `connection_retries`
            times automatically if Telegram disconnects us or not.

        sequential_updates (`bool`, optional):
            By default every incoming update will create a new task, so
            you can handle several updates in parallel. Some scripts need
            the order in which updates are processed to be sequential, and
            this setting allows them to do so.

            If set to `True`, incoming updates will be put in a queue
            and processed sequentially. This means your event handlers
            should *not* perform long-running operations since new
            updates are put inside of an unbounded queue.

        flood_sleep_threshold (`int` | `float`, optional):
            The threshold below which the library should automatically
            sleep on flood wait and slow mode wait errors (inclusive). For instance, if a
            ``FloodWaitError`` for 17s occurs and `flood_sleep_threshold`
            is 20s, the library will ``sleep`` automatically. If the error
            was for 21s, it would ``raise FloodWaitError`` instead. Values
            larger than a day (like ``float('inf')``) will be changed to a day.

        raise_last_call_error (`bool`, optional):
            When API calls fail in a way that causes Telethon to retry
            automatically, should the RPC error of the last attempt be raised
            instead of a generic ValueError. This is mostly useful for
            detecting when Telegram has internal issues.

        device_model (`str`, optional):
            "Device model" to be sent when creating the initial connection.
            Defaults to 'PC (n)bit' derived from ``platform.uname().machine``, or its direct value if unknown.

        system_version (`str`, optional):
            "System version" to be sent when creating the initial connection.
            Defaults to ``platform.uname().release`` stripped of everything ahead of -.

        app_version (`str`, optional):
            "App version" to be sent when creating the initial connection.
            Defaults to `telethon.version.__version__`.

        lang_code (`str`, optional):
            "Language code" to be sent when creating the initial connection.
            Defaults to ``'en'``.

        system_lang_code (`str`, optional):
            "System lang code"  to be sent when creating the initial connection.
            Defaults to `lang_code`.

        loop (`asyncio.AbstractEventLoop`, optional):
            Asyncio event loop to use. Defaults to `asyncio.get_running_loop()`.
            This argument is ignored.

        base_logger (`str` | `logging.Logger`, optional):
            Base logger name or instance to use.
            If a `str` is given, it'll be passed to `logging.getLogger()`. If a
            `logging.Logger` is given, it'll be used directly. If something
            else or nothing is given, the default logger will be used.

        receive_updates (`bool`, optional):
            Whether the client will receive updates or not. By default, updates
            will be received from Telegram as they occur.

            Turning this off means that Telegram will not send updates at all
            so event handlers, conversations, and QR login will not work.
            However, certain scripts don't need updates, so this will reduce
            the amount of bandwidth used.

        entity_cache_limit (`int`, optional):
            How many users, chats and channels to keep in the in-memory cache
            at most. This limit is checked against when processing updates.

            When this limit is reached or exceeded, all entities that are not
            required for update handling will be flushed to the session file.

            Note that this implies that there is a lower bound to the amount
            of entities that must be kept in memory.

            Setting this limit too low will cause the library to attempt to
            flush entities to the session file even if no entities can be
            removed from the in-memory cache, which will degrade performance.
    """

    # Current TelegramClient version
    __version__ = version.__version__

    # Cached server configuration (with .dc_options), can be "global"
    _config = None
    _cdn_config = None

    # region Initialization

    def __init__(
            self: 'TelegramClient',
            session: 'typing.Union[str, Session]',
            api_id: int,
            api_hash: str,
            *,
            connection: 'typing.Type[Connection]' = ConnectionTcpFull,
            use_ipv6: bool = False,
            proxy: typing.Union[tuple, dict] = None,
            local_addr: typing.Union[str, tuple] = None,
            timeout: int = 10,
            request_retries: int = 5,
            connection_retries: int = 5,
            retry_delay: int = 1,
            auto_reconnect: bool = True,
            sequential_updates: bool = False,
            flood_sleep_threshold: int = 60,
            raise_last_call_error: bool = False,
            device_model: str = None,
            system_version: str = None,
            app_version: str = None,
            lang_code: str = 'en',
            system_lang_code: str = 'en',
            loop: asyncio.AbstractEventLoop = None,
            base_logger: typing.Union[str, logging.Logger] = None,
            receive_updates: bool = True,
            catch_up: bool = False,
            entity_cache_limit: int = 5000
    ):
        if not api_id or not api_hash:
            raise ValueError(
                "Your API ID or Hash cannot be empty or None. "
                "Refer to telethon.rtfd.io for more information.")

        self._use_ipv6 = use_ipv6

        if isinstance(base_logger, str):
            base_logger = logging.getLogger(base_logger)
        elif not isinstance(base_logger, logging.Logger):
            base_logger = _base_log

        class _Loggers(dict):
            def __missing__(self, key):
                if key.startswith("telethon."):
                    key = key.split('.', maxsplit=1)[1]

                return base_logger.getChild(key)

        self._log = _Loggers()

        # Determine what session object we have
        if isinstance(session, str) or session is None:
            try:
                session = SQLiteSession(session)
            except ImportError:
                import warnings
                warnings.warn(
                    'The sqlite3 module is not available under this '
                    'Python installation and no custom session '
                    'instance was given; using MemorySession.\n'
                    'You will need to re-login every time unless '
                    'you use another session storage'
                )
                session = MemorySession()
        elif not isinstance(session, Session):
            raise TypeError(
                'The given session must be a str or a Session instance.'
            )

        # ':' in session.server_address is True if it's an IPv6 address
        if (not session.server_address or
                (':' in session.server_address) != use_ipv6):
            session.set_dc(
                DEFAULT_DC_ID,
                DEFAULT_IPV6_IP if self._use_ipv6 else DEFAULT_IPV4_IP,
                DEFAULT_PORT
            )

        self.flood_sleep_threshold = flood_sleep_threshold

        # TODO Use AsyncClassWrapper(session)
        # ChatGetter and SenderGetter can use the in-memory _mb_entity_cache
        # to avoid network access and the need for await in session files.
        #
        # The session files only wants the entities to persist
        # them to disk, and to save additional useful information.
        # TODO Session should probably return all cached
        #      info of entities, not just the input versions
        self.session = session
<<<<<<< HEAD
        self._entity_cache = EntityCache()
        self.api_id = api_id
=======
        self.api_id = int(api_id)
>>>>>>> 5b113573
        self.api_hash = api_hash

        # Current proxy implementation requires `sock_connect`, and some
        # event loops lack this method. If the current loop is missing it,
        # bail out early and suggest an alternative.
        #
        # TODO A better fix is obviously avoiding the use of `sock_connect`
        #
        # See https://github.com/LonamiWebs/Telethon/issues/1337 for details.
        if not callable(getattr(self.loop, 'sock_connect', None)):
            raise TypeError(
                f'Event loop of type {self.loop.__class__.__name__} lacks `sock_connect`, which is needed to use proxies.\n\nChange the event loop in use to use proxies:\n# https://github.com/LonamiWebs/Telethon/issues/1337\nimport asyncio\nasyncio.set_event_loop(asyncio.SelectorEventLoop())'
            )

        if local_addr is not None:
            if not use_ipv6 and ':' in local_addr:
                raise TypeError(
                    'A local IPv6 address must only be used with `use_ipv6=True`.'
                )
            elif use_ipv6 and ':' not in local_addr:
                raise TypeError(
                    '`use_ipv6=True` must only be used with a local IPv6 address.'
                )

        self._raise_last_call_error = raise_last_call_error

        self._request_retries = request_retries
        self._connection_retries = connection_retries
        self._retry_delay = retry_delay or 0
        self._proxy = proxy
        self._local_addr = local_addr
        self._timeout = timeout
        self._auto_reconnect = auto_reconnect

        assert isinstance(connection, type)
        self._connection = connection
        init_proxy = (
            types.InputClientProxy(*connection.address_info(proxy))
            if issubclass(connection, TcpMTProxy)
            else None
        )

        # Used on connection. Capture the variables in a lambda since
        # exporting clients need to create this InvokeWithLayerRequest.
        system = platform.uname()

        if system.machine in ('x86_64', 'AMD64'):
            default_device_model = 'PC 64bit'
        elif system.machine in ('i386','i686','x86'):
            default_device_model = 'PC 32bit'
        else:
            default_device_model = system.machine
        default_system_version = re.sub(r'-.+','',system.release)

        self._init_request = functions.InitConnectionRequest(
            api_id=self.api_id,
            device_model=device_model or default_device_model or 'Unknown',
            system_version=system_version or default_system_version or '1.0',
            app_version=app_version or self.__version__,
            lang_code=lang_code,
            system_lang_code=system_lang_code,
            lang_pack='',  # "langPacks are for official apps only"
            query=None,
            proxy=init_proxy
        )

        # Remember flood-waited requests to avoid making them again
        self._flood_waited_requests = {}

        # Cache ``{dc_id: (_ExportState, MTProtoSender)}`` for all borrowed senders
        self._borrowed_senders = {}
        self._borrow_sender_lock = asyncio.Lock()

        self._updates_error = None
        self._updates_handle = None
        self._keepalive_handle = None
        self._last_request = time.time()
        self._no_updates = not receive_updates

        # Used for non-sequential updates, in order to terminate all pending tasks on disconnect.
        self._sequential_updates = sequential_updates
        self._event_handler_tasks = set()

        self._authorized = None  # None = unknown, False = no, True = yes

        # Some further state for subclasses
        self._event_builders = []

        # {chat_id: {Conversation}}
        self._conversations = collections.defaultdict(set)

        # Hack to workaround the fact Telegram may send album updates as
        # different Updates when being sent from a different data center.
        # {grouped_id: AlbumHack}
        #
        # FIXME: We don't bother cleaning this up because it's not really
        #        worth it, albums are pretty rare and this only holds them
        #        for a second at most.
        self._albums = {}

        # Default parse mode
        self._parse_mode = markdown

        # Some fields to easy signing in. Let {phone: hash} be
        # a dictionary because the user may change their mind.
        self._phone_code_hash = {}
        self._phone = None
        self._tos = None

        # A place to store if channels are a megagroup or not (see `edit_admin`)
        self._megagroup_cache = {}

        # This is backported from v2 in a very ad-hoc way just to get proper update handling
        self._catch_up = catch_up
        self._updates_queue = asyncio.Queue()
        self._message_box = MessageBox(self._log['messagebox'])
        self._mb_entity_cache = MbEntityCache()  # required for proper update handling (to know when to getDifference)
        self._entity_cache_limit = entity_cache_limit

        self._sender = MTProtoSender(
            self.session.auth_key,
            loggers=self._log,
            retries=self._connection_retries,
            delay=self._retry_delay,
            auto_reconnect=self._auto_reconnect,
            connect_timeout=self._timeout,
            auth_key_callback=self._auth_key_callback,
            updates_queue=self._updates_queue,
            auto_reconnect_callback=self._handle_auto_reconnect
        )


    # endregion

    # region Properties

    @property
    def loop(self: 'TelegramClient') -> asyncio.AbstractEventLoop:
        """
        Property with the ``asyncio`` event loop used by this client.

        Example
            .. code-block:: python

                # Download media in the background
                task = client.loop.create_task(message.download_media())

                # Do some work
                ...

                # Join the task (wait for it to complete)
                await task
        """
        return helpers.get_running_loop()

    @property
    def disconnected(self: 'TelegramClient') -> asyncio.Future:
        """
        Property with a ``Future`` that resolves upon disconnection.

        Example
            .. code-block:: python

                # Wait for a disconnection to occur
                try:
                    await client.disconnected
                except OSError:
                    print('Error on disconnect')
        """
        return self._sender.disconnected

    @property
    def flood_sleep_threshold(self):
        return self._flood_sleep_threshold

    @flood_sleep_threshold.setter
    def flood_sleep_threshold(self, value):
        # None -> 0, negative values don't really matter
        self._flood_sleep_threshold = min(value or 0, 24 * 60 * 60)

    # endregion

    # region Connecting

    async def connect(self: 'TelegramClient') -> None:
        """
        Connects to Telegram.

        .. note::

            Connect means connect and nothing else, and only one low-level
            request is made to notify Telegram about which layer we will be
            using.

            Before Telegram sends you updates, you need to make a high-level
            request, like `client.get_me() <telethon.client.users.UserMethods.get_me>`,
            as described in https://core.telegram.org/api/updates.

        Example
            .. code-block:: python

                try:
                    await client.connect()
                except OSError:
                    print('Failed to connect')
        """
        if self.session is None:
            raise ValueError('TelegramClient instance cannot be reused after logging out')

        if not await self._sender.connect(self._connection(
            self.session.server_address,
            self.session.port,
            self.session.dc_id,
            loggers=self._log,
            proxy=self._proxy,
            local_addr=self._local_addr
        )):
            # We don't want to init or modify anything if we were already connected
            return

        self.session.auth_key = self._sender.auth_key
        self.session.save()

        try:
            # See comment when saving entities to understand this hack
            self_id = self.session.get_input_entity(0).access_hash
            self_user = self.session.get_input_entity(self_id)
            self._mb_entity_cache.set_self_user(self_id, None, self_user.access_hash)
        except ValueError:
            pass

        if self._catch_up:
            ss = SessionState(0, 0, False, 0, 0, 0, 0, None)
            cs = []

            for entity_id, state in self.session.get_update_states():
                if entity_id == 0:
                    # TODO current session doesn't store self-user info but adding that is breaking on downstream session impls
                    ss = SessionState(0, 0, False, state.pts, state.qts, int(state.date.timestamp()), state.seq, None)
                else:
                    cs.append(ChannelState(entity_id, state.pts))

            self._message_box.load(ss, cs)
            for state in cs:
                if entity := self.session.get_input_entity(state.channel_id):
                    self._mb_entity_cache.put(Entity(EntityType.CHANNEL, entity.channel_id, entity.access_hash))

        self._init_request.query = functions.help.GetConfigRequest()

        req = self._init_request
        if self._no_updates:
            req = functions.InvokeWithoutUpdatesRequest(req)

        await self._sender.send(functions.InvokeWithLayerRequest(LAYER, req))

        if self._message_box.is_empty():
            me = await self.get_me()
            if me:
                await self._on_login(me)  # also calls GetState to initialize the MessageBox

        self._updates_handle = self.loop.create_task(self._update_loop())
        self._keepalive_handle = self.loop.create_task(self._keepalive_loop())

    def is_connected(self: 'TelegramClient') -> bool:
        """
        Returns `True` if the user has connected.

        This method is **not** asynchronous (don't use ``await`` on it).

        Example
            .. code-block:: python

                while client.is_connected():
                    await asyncio.sleep(1)
        """
        sender = getattr(self, '_sender', None)
        return sender and sender.is_connected()

    def disconnect(self: 'TelegramClient'):
        """
        Disconnects from Telegram.

        If the event loop is already running, this method returns a
        coroutine that you should await on your own code; otherwise
        the loop is ran until said coroutine completes.

        Event handlers which are currently running will be cancelled before
        this function returns (in order to properly clean-up their tasks).
        In particular, this means that using ``disconnect`` in a handler
        will cause code after the ``disconnect`` to never run. If this is
        needed, consider spawning a separate task to do the remaining work.

        Example
            .. code-block:: python

                # You don't need to use this if you used "with client"
                await client.disconnect()
        """
        if self.loop.is_running():
            # Disconnect may be called from an event handler, which would
            # cancel itself during itself and never actually complete the
            # disconnection. Shield the task to prevent disconnect itself
            # from being cancelled. See issue #3942 for more details.
            return asyncio.shield(self.loop.create_task(self._disconnect_coro()))
        try:
            self.loop.run_until_complete(self._disconnect_coro())
        except RuntimeError:
            # Python 3.5.x complains when called from
            # `__aexit__` and there were pending updates with:
            #   "Event loop stopped before Future completed."
            #
            # However, it doesn't really make a lot of sense.
            pass

    def set_proxy(self: 'TelegramClient', proxy: typing.Union[tuple, dict]):
        """
        Changes the proxy which will be used on next (re)connection.

        Method has no immediate effects if the client is currently connected.

        The new proxy will take it's effect on the next reconnection attempt:
            - on a call `await client.connect()` (after complete disconnect)
            - on auto-reconnect attempt (e.g, after previous connection was lost)
        """
        init_proxy = (
            types.InputClientProxy(*self._connection.address_info(proxy))
            if issubclass(self._connection, TcpMTProxy)
            else None
        )

        self._init_request.proxy = init_proxy
        self._proxy = proxy

        if connection := getattr(self._sender, "_connection", None):
            if isinstance(connection, TcpMTProxy):
                connection._ip = proxy[0]
                connection._port = proxy[1]
            else:
                connection._proxy = proxy

    def _save_states_and_entities(self: 'TelegramClient'):
        entities = self._mb_entity_cache.get_all_entities()

        # Piggy-back on an arbitrary TL type with users and chats so the session can understand to read the entities.
        # It doesn't matter if we put users in the list of chats.
        self.session.process_entities(types.contacts.ResolvedPeer(None, [e._as_input_peer() for e in entities], []))

<<<<<<< HEAD
=======
        # As a hack to not need to change the session files, save ourselves with ``id=0`` and ``access_hash`` of our ``id``.
        # This way it is possible to determine our own ID by querying for 0. However, whether we're a bot is not saved.
        if self._mb_entity_cache.self_id:
            self.session.process_entities(types.contacts.ResolvedPeer(None, [types.InputPeerUser(0, self._mb_entity_cache.self_id)], []))

>>>>>>> 5b113573
        ss, cs = self._message_box.session_state()
        self.session.set_update_state(0, types.updates.State(**ss, unread_count=0))
        now = datetime.datetime.now()  # any datetime works; channels don't need it
        for channel_id, pts in cs.items():
            self.session.set_update_state(channel_id, types.updates.State(pts, 0, now, 0, unread_count=0))

    async def _disconnect_coro(self: 'TelegramClient'):
        if self.session is None:
            return  # already logged out and disconnected

        await self._disconnect()

        # Also clean-up all exported senders because we're done with them
        async with self._borrow_sender_lock:
            for state, sender in self._borrowed_senders.values():
                # Note that we're not checking for `state.should_disconnect()`.
                # If the user wants to disconnect the client, ALL connections
                # to Telegram (including exported senders) should be closed.
                #
                # Disconnect should never raise, so there's no try/except.
                await sender.disconnect()
                # Can't use `mark_disconnected` because it may be borrowed.
                state._connected = False

            # If any was borrowed
            self._borrowed_senders.clear()

        # trio's nurseries would handle this for us, but this is asyncio.
        # All tasks spawned in the background should properly be terminated.
        if self._event_handler_tasks:
            for task in self._event_handler_tasks:
                task.cancel()

            await asyncio.wait(self._event_handler_tasks)
            self._event_handler_tasks.clear()

        self._save_states_and_entities()

        self.session.close()

    async def _disconnect(self: 'TelegramClient'):
        """
        Disconnect only, without closing the session. Used in reconnections
        to different data centers, where we don't want to close the session
        file; user disconnects however should close it since it means that
        their job with the client is complete and we should clean it up all.
        """
        await self._sender.disconnect()
        await helpers._cancel(self._log[__name__],
                              updates_handle=self._updates_handle,
                              keepalive_handle=self._keepalive_handle)

    async def _switch_dc(self: 'TelegramClient', new_dc):
        """
        Permanently switches the current connection to the new data center.
        """
        self._log[__name__].info('Reconnecting to new data center %s', new_dc)
        dc = await self._get_dc(new_dc)

        self.session.set_dc(dc.id, dc.ip_address, dc.port)
        # auth_key's are associated with a server, which has now changed
        # so it's not valid anymore. Set to None to force recreating it.
        self._sender.auth_key.key = None
        self.session.auth_key = None
        self.session.save()
        await self._disconnect()
        return await self.connect()

    def _auth_key_callback(self: 'TelegramClient', auth_key):
        """
        Callback from the sender whenever it needed to generate a
        new authorization key. This means we are not authorized.
        """
        self.session.auth_key = auth_key
        self.session.save()

    # endregion

    # region Working with different connections/Data Centers

    async def _get_dc(self: 'TelegramClient', dc_id, cdn=False):
        """Gets the Data Center (DC) associated to 'dc_id'"""
        cls = self.__class__
        if not cls._config:
            cls._config = await self(functions.help.GetConfigRequest())

        if cdn and not self._cdn_config:
            cls._cdn_config = await self(functions.help.GetCdnConfigRequest())
            for pk in cls._cdn_config.public_keys:
                rsa.add_key(pk.public_key)

        try:
            return next(
                dc for dc in cls._config.dc_options
                if dc.id == dc_id
                and bool(dc.ipv6) == self._use_ipv6 and bool(dc.cdn) == cdn
            )
        except StopIteration:
            self._log[__name__].warning(
                'Failed to get DC %s (cdn = %s) with use_ipv6 = %s; retrying ignoring IPv6 check',
                dc_id, cdn, self._use_ipv6
            )
            return next(
                dc for dc in cls._config.dc_options
                if dc.id == dc_id and bool(dc.cdn) == cdn
            )

    async def _create_exported_sender(self: 'TelegramClient', dc_id):
        """
        Creates a new exported `MTProtoSender` for the given `dc_id` and
        returns it. This method should be used by `_borrow_exported_sender`.
        """
        # Thanks badoualy/kotlogram on /telegram/api/DefaultTelegramClient.kt
        # for clearly showing how to export the authorization
        dc = await self._get_dc(dc_id)
        # Can't reuse self._sender._connection as it has its own seqno.
        #
        # If one were to do that, Telegram would reset the connection
        # with no further clues.
        sender = MTProtoSender(None, loggers=self._log)
        await sender.connect(self._connection(
            dc.ip_address,
            dc.port,
            dc.id,
            loggers=self._log,
            proxy=self._proxy,
            local_addr=self._local_addr
        ))
        self._log[__name__].info('Exporting auth for new borrowed sender in %s', dc)
        auth = await self(functions.auth.ExportAuthorizationRequest(dc_id))
        self._init_request.query = functions.auth.ImportAuthorizationRequest(id=auth.id, bytes=auth.bytes)
        req = functions.InvokeWithLayerRequest(LAYER, self._init_request)
        await sender.send(req)
        return sender

    async def _borrow_exported_sender(self: 'TelegramClient', dc_id):
        """
        Borrows a connected `MTProtoSender` for the given `dc_id`.
        If it's not cached, creates a new one if it doesn't exist yet,
        and imports a freshly exported authorization key for it to be usable.

        Once its job is over it should be `_return_exported_sender`.
        """
        async with self._borrow_sender_lock:
            self._log[__name__].debug('Borrowing sender for dc_id %d', dc_id)
            state, sender = self._borrowed_senders.get(dc_id, (None, None))

            if state is None:
                state = _ExportState()
                sender = await self._create_exported_sender(dc_id)
                sender.dc_id = dc_id
                self._borrowed_senders[dc_id] = (state, sender)

            elif state.need_connect():
                dc = await self._get_dc(dc_id)
                await sender.connect(self._connection(
                    dc.ip_address,
                    dc.port,
                    dc.id,
                    loggers=self._log,
                    proxy=self._proxy,
                    local_addr=self._local_addr
                ))

            state.add_borrow()
            return sender

    async def _return_exported_sender(self: 'TelegramClient', sender):
        """
        Returns a borrowed exported sender. If all borrows have
        been returned, the sender is cleanly disconnected.
        """
        async with self._borrow_sender_lock:
            self._log[__name__].debug('Returning borrowed sender for dc_id %d', sender.dc_id)
            state, _ = self._borrowed_senders[sender.dc_id]
            state.add_return()

    async def _clean_exported_senders(self: 'TelegramClient'):
        """
        Cleans-up all unused exported senders by disconnecting them.
        """
        async with self._borrow_sender_lock:
            for dc_id, (state, sender) in self._borrowed_senders.items():
                if state.should_disconnect():
                    self._log[__name__].info(
                        'Disconnecting borrowed sender for DC %d', dc_id)

                    # Disconnect should never raise
                    await sender.disconnect()
                    state.mark_disconnected()

    async def _get_cdn_client(self: 'TelegramClient', cdn_redirect):
        """Similar to ._borrow_exported_client, but for CDNs"""
        # TODO Implement
        raise NotImplementedError

    # endregion

    # region Invoking Telegram requests

    @abc.abstractmethod
    def __call__(self: 'TelegramClient', request, ordered=False):
        """
        Invokes (sends) one or more MTProtoRequests and returns (receives)
        their result.

        Args:
            request (`TLObject` | `list`):
                The request or requests to be invoked.

            ordered (`bool`, optional):
                Whether the requests (if more than one was given) should be
                executed sequentially on the server. They run in arbitrary
                order by default.

            flood_sleep_threshold (`int` | `None`, optional):
                The flood sleep threshold to use for this request. This overrides
                the default value stored in
                `client.flood_sleep_threshold <telethon.client.telegrambaseclient.TelegramBaseClient.flood_sleep_threshold>`

        Returns:
            The result of the request (often a `TLObject`) or a list of
            results if more than one request was given.
        """
        raise NotImplementedError

    @abc.abstractmethod
    def _update_loop(self: 'TelegramClient'):
        raise NotImplementedError

    @abc.abstractmethod
    async def _handle_auto_reconnect(self: 'TelegramClient'):
        raise NotImplementedError

    # endregion<|MERGE_RESOLUTION|>--- conflicted
+++ resolved
@@ -322,12 +322,7 @@
         # TODO Session should probably return all cached
         #      info of entities, not just the input versions
         self.session = session
-<<<<<<< HEAD
-        self._entity_cache = EntityCache()
-        self.api_id = api_id
-=======
         self.api_id = int(api_id)
->>>>>>> 5b113573
         self.api_hash = api_hash
 
         # Current proxy implementation requires `sock_connect`, and some
@@ -675,14 +670,11 @@
         # It doesn't matter if we put users in the list of chats.
         self.session.process_entities(types.contacts.ResolvedPeer(None, [e._as_input_peer() for e in entities], []))
 
-<<<<<<< HEAD
-=======
         # As a hack to not need to change the session files, save ourselves with ``id=0`` and ``access_hash`` of our ``id``.
         # This way it is possible to determine our own ID by querying for 0. However, whether we're a bot is not saved.
         if self._mb_entity_cache.self_id:
             self.session.process_entities(types.contacts.ResolvedPeer(None, [types.InputPeerUser(0, self._mb_entity_cache.self_id)], []))
 
->>>>>>> 5b113573
         ss, cs = self._message_box.session_state()
         self.session.set_update_state(0, types.updates.State(**ss, unread_count=0))
         now = datetime.datetime.now()  # any datetime works; channels don't need it
