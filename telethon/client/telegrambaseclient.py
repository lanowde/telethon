--- conflicted
+++ resolved
@@ -567,16 +567,12 @@
 
             self._message_box.load(ss, cs)
             for state in cs:
-<<<<<<< HEAD
-                if entity := self.session.get_input_entity(state.channel_id):
-=======
                 try:
                     entity = self.session.get_input_entity(state.channel_id)
                 except ValueError:
                     self._log[__name__].warning(
                         'No access_hash in cache for channel %s, will not catch up', state.channel_id)
                 else:
->>>>>>> 6a7a981b
                     self._mb_entity_cache.put(Entity(EntityType.CHANNEL, entity.channel_id, entity.access_hash))
 
         self._init_request.query = functions.help.GetConfigRequest()
